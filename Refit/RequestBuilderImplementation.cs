--- conflicted
+++ resolved
@@ -11,7 +11,6 @@
 using System.Threading;
 using System.Web;
 using System.Collections.Concurrent;
-using System.Net.Http.Headers;
 
 namespace Refit
 {
@@ -467,16 +466,16 @@
                         parameterInfo = restMethod.ParameterMap[i];
                         if (parameterInfo.IsObjectPropertyParameter)
                         {
-<<<<<<< HEAD
                             foreach (var propertyInfo in parameterInfo.ParameterProperties)
                             {
-                                var propertyObject = propertyInfo.PropertyInfo.GetValue(paramList[i]);
+                                var propertyObject = propertyInfo.PropertyInfo.GetValue(param);
                                 urlTarget = Regex.Replace(
-                               urlTarget,
-                               "{" + propertyInfo.Name + "}",
-                               Uri.EscapeDataString(settings.UrlParameterFormatter
-                                       .Format(propertyObject, propertyInfo.PropertyInfo, propertyInfo.PropertyInfo.PropertyType) ?? string.Empty),
-                               RegexOptions.IgnoreCase | RegexOptions.CultureInvariant);
+                                    urlTarget,
+                                   "{" + propertyInfo.Name + "}",
+                                    Uri.EscapeDataString(settings.UrlParameterFormatter.Format(propertyObject,
+                                                                                                propertyInfo.PropertyInfo,
+                                                                                                propertyInfo.PropertyInfo.PropertyType) ?? string.Empty),
+                                    RegexOptions.IgnoreCase | RegexOptions.CultureInvariant);
                             }
                             queryParamShift++;
                             //don't continue here as we want it to fall through so any parameters on this object not bound here get passed as query parameters
@@ -488,7 +487,7 @@
                             if (restMethod.ParameterMap[i].Type == ParameterType.RoundTripping)
                             {
                                 pattern = $@"{{\*\*{restMethod.ParameterMap[i].Name}}}";
-                                var paramValue = paramList[i] as string;
+                                var paramValue = param as string;
                                 replacement = string.Join(
                                     "/",
                                     paramValue.Split('/')
@@ -503,28 +502,8 @@
                             {
                                 pattern = "{" + restMethod.ParameterMap[i].Name + "}";
                                 replacement = Uri.EscapeDataString(settings.UrlParameterFormatter
-                                        .Format(paramList[i], restMethod.ParameterInfoMap[i], restMethod.ParameterInfoMap[i].ParameterType) ?? string.Empty);
+                                        .Format(param, restMethod.ParameterInfoMap[i], restMethod.ParameterInfoMap[i].ParameterType) ?? string.Empty);
                             }
-=======
-                            pattern = $@"{{\*\*{restMethod.ParameterMap[i].Item1}}}";
-                            var paramValue = param as string;
-                            replacement = string.Join(
-                                "/",
-                                paramValue.Split('/')
-                                    .Select(s =>
-                                        Uri.EscapeDataString(
-                                            settings.UrlParameterFormatter.Format(s, restMethod.ParameterInfoMap[i]) ?? string.Empty
-                                        )
-                                    )
-                            );
-                        }
-                        else
-                        {
-                            pattern = "{" + restMethod.ParameterMap[i].Item1 + "}";
-                            replacement = Uri.EscapeDataString(settings.UrlParameterFormatter
-                                    .Format(param, restMethod.ParameterInfoMap[i]) ?? string.Empty);
-                        }
->>>>>>> 6c4e56dd
 
                             urlTarget = Regex.Replace(
                                 urlTarget,
@@ -534,8 +513,8 @@
 
                             queryParamShift++;
                             continue;
-                        }
-
+
+                        }
                     }
 
                     // if marked as body, add to content
@@ -640,22 +619,13 @@
                                             string.Join(delimiter, formattedValues)));
                                         continue;
                                 }
-<<<<<<< HEAD
-                            } else {
-                                queryParamsToAdd.Add(new KeyValuePair<string, string>(restMethod.QueryParameterMap.ElementAt(i - queryParamShift).Value, settings.UrlParameterFormatter.Format(paramList[i], restMethod.ParameterInfoMap[i], restMethod.ParameterInfoMap[i].ParameterType)));
-=======
->>>>>>> 6c4e56dd
                             }
 
-                            queryParamsToAdd.Add(new KeyValuePair<string, string>(restMethod.QueryParameterMap.ElementAt(i - queryParamShift).Value, settings.UrlParameterFormatter.Format(param, restMethod.ParameterInfoMap[i])));
+                            queryParamsToAdd.Add(new KeyValuePair<string, string>(restMethod.QueryParameterMap.ElementAt(i - queryParamShift).Value, settings.UrlParameterFormatter.Format(param, restMethod.ParameterInfoMap[i], restMethod.ParameterInfoMap[i].ParameterType)));
                         }
                         else
                         {
-<<<<<<< HEAD
-                            foreach (var kvp in BuildQueryMap(paramList[i], attr.Delimiter, parameterInfo))
-=======
-                            foreach (var kvp in BuildQueryMap(param, attr.Delimiter))
->>>>>>> 6c4e56dd
+                            foreach (var kvp in BuildQueryMap(param, attr.Delimiter, parameterInfo))
                             {
                                 var path = !string.IsNullOrWhiteSpace(attr.Prefix) ? $"{attr.Prefix}{attr.Delimiter}{kvp.Key}" : kvp.Key;
                                 queryParamsToAdd.Add(new KeyValuePair<string, string>(path, settings.UrlParameterFormatter.Format(kvp.Value, restMethod.ParameterInfoMap[i], restMethod.ParameterInfoMap[i].ParameterType)));
